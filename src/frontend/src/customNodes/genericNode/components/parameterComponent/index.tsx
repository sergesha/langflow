import { cloneDeep } from "lodash";
import { ReactNode, useEffect, useRef, useState } from "react";
import { Handle, Position, useUpdateNodeInternals } from "reactflow";
import CodeAreaComponent from "../../../../components/codeAreaComponent";
import DictComponent from "../../../../components/dictComponent";
import Dropdown from "../../../../components/dropdownComponent";
import FloatComponent from "../../../../components/floatComponent";
import { default as IconComponent } from "../../../../components/genericIconComponent";
import InputFileComponent from "../../../../components/inputFileComponent";
import InputGlobalComponent from "../../../../components/inputGlobalComponent";
import InputListComponent from "../../../../components/inputListComponent";
import IntComponent from "../../../../components/intComponent";
import KeypairListComponent from "../../../../components/keypairListComponent";
import PromptAreaComponent from "../../../../components/promptComponent";
import ShadTooltip from "../../../../components/shadTooltipComponent";
import TextAreaComponent from "../../../../components/textAreaComponent";
import ToggleShadComponent from "../../../../components/toggleShadComponent";
import { Button } from "../../../../components/ui/button";
import { RefreshButton } from "../../../../components/ui/refreshButton";
import {
  LANGFLOW_SUPPORTED_TYPES,
  TOOLTIP_EMPTY,
} from "../../../../constants/constants";
import { Case } from "../../../../shared/components/caseComponent";
import useAlertStore from "../../../../stores/alertStore";
import useFlowStore from "../../../../stores/flowStore";
import useFlowsManagerStore from "../../../../stores/flowsManagerStore";
import { useTypesStore } from "../../../../stores/typesStore";
import { APIClassType } from "../../../../types/api";
import { ParameterComponentType } from "../../../../types/components";
import {
  debouncedHandleUpdateValues,
  handleUpdateValues,
} from "../../../../utils/parameterUtils";
import {
  convertObjToArray,
  convertValuesToNumbers,
  hasDuplicateKeys,
  isValidConnection,
  scapedJSONStringfy,
} from "../../../../utils/reactflowUtils";
<<<<<<< HEAD
import {
  nodeColors,
  nodeIconsLucide,
  nodeNames,
} from "../../../../utils/styleUtils";
import { classNames } from "../../../../utils/utils";
import groupByFamily from "./utils/group-by-family";
=======
import { nodeColors } from "../../../../utils/styleUtils";
import { classNames, groupByFamily } from "../../../../utils/utils";
import useFetchDataOnMount from "../../../hooks/use-fetch-data-on-mount";
import useHandleOnNewValue from "../../../hooks/use-handle-new-value";
import useHandleNodeClass from "../../../hooks/use-handle-node-class";
import useHandleRefreshButtonPress from "../../../hooks/use-handle-refresh-buttons";
import TooltipRenderComponent from "../tooltipRenderComponent";
>>>>>>> eb60b039

export default function ParameterComponent({
  left,
  id,
  data,
  tooltipTitle,
  title,
  color,
  type,
  name = "",
  required = false,
  optionalHandle = null,
  info = "",
  proxy,
  showNode,
  index = "",
}: ParameterComponentType): JSX.Element {
  const ref = useRef<HTMLDivElement>(null);
  const refHtml = useRef<HTMLDivElement & ReactNode>(null);
  const infoHtml = useRef<HTMLDivElement & ReactNode>(null);
  const setErrorData = useAlertStore((state) => state.setErrorData);
  const currentFlow = useFlowsManagerStore((state) => state.currentFlow);
  const nodes = useFlowStore((state) => state.nodes);
  const edges = useFlowStore((state) => state.edges);
  const setNode = useFlowStore((state) => state.setNode);
  const myData = useTypesStore((state) => state.data);
  const takeSnapshot = useFlowsManagerStore((state) => state.takeSnapshot);
  const [isLoading, setIsLoading] = useState(false);
  const updateNodeInternals = useUpdateNodeInternals();
  const [errorDuplicateKey, setErrorDuplicateKey] = useState(false);
  const flow = currentFlow?.data?.nodes ?? null;
  const groupedEdge = useRef(null);
  const setFilterEdge = useFlowStore((state) => state.setFilterEdge);

  const { handleOnNewValue: handleOnNewValueHook } = useHandleOnNewValue(
    data,
    name,
    takeSnapshot,
    handleUpdateValues,
    debouncedHandleUpdateValues,
    setNode,
    renderTooltips,
    isLoading,
    setIsLoading
  );

  const { handleNodeClass: handleNodeClassHook } = useHandleNodeClass(
    data,
    name,
    takeSnapshot,
    setNode,
    updateNodeInternals,
    renderTooltips
  );

  const { handleRefreshButtonPress: handleRefreshButtonPressHook } =
    useHandleRefreshButtonPress(setIsLoading, setNode, renderTooltips);

  let disabled =
    edges.some(
      (edge) =>
        edge.targetHandle === scapedJSONStringfy(proxy ? { ...id, proxy } : id)
    ) ?? false;

  const handleRefreshButtonPress = async (name, data) => {
    handleRefreshButtonPressHook(name, data);
  };

  useFetchDataOnMount(
    data,
    name,
    handleUpdateValues,
    setNode,
    renderTooltips,
    setIsLoading
  );

  const handleOnNewValue = async (
    newValue: string | string[] | boolean | Object[],
    skipSnapshot: boolean | undefined = false
  ): Promise<void> => {
    handleOnNewValueHook(newValue, skipSnapshot);
  };

  const handleNodeClass = (newNodeClass: APIClassType, code?: string): void => {
    handleNodeClassHook(newNodeClass, code);
  };

  useEffect(() => {
    // @ts-ignore
    infoHtml.current = (
      <div className="h-full w-full break-words">
        {info.split("\n").map((line, index) => (
          <p key={index} className="block">
            {line}
          </p>
        ))}
      </div>
    );
  }, [info]);

  function renderTooltips() {
    let groupedObj: any = groupByFamily(myData, tooltipTitle!, left, flow!);
    groupedEdge.current = groupedObj;

    if (groupedObj && groupedObj.length > 0) {
      //@ts-ignore
      refHtml.current = groupedObj.map((item, index) => {
        return <TooltipRenderComponent index={index} item={item} left={left} />;
      });
    } else {
      //@ts-ignore
      refHtml.current = (
        <span data-testid={`empty-tooltip-filter`}>{TOOLTIP_EMPTY}</span>
      );
    }
  }

  // If optionalHandle is an empty list, then it is not an optional handle
  if (optionalHandle && optionalHandle.length === 0) {
    optionalHandle = null;
  }

  useEffect(() => {
    renderTooltips();
  }, [tooltipTitle, flow]);

  console.log(left === true && type === "dict");

  return !showNode ? (
    left && LANGFLOW_SUPPORTED_TYPES.has(type ?? "") && !optionalHandle ? (
      <></>
    ) : (
      <Button className="h-7 truncate bg-muted p-0 text-sm font-normal text-black hover:bg-muted">
        <div className="flex">
          <ShadTooltip
            styleClasses={"tooltip-fixed-width custom-scroll nowheel"}
            delayDuration={1000}
            content={refHtml.current}
            side={left ? "left" : "right"}
          >
            <Handle
              data-test-id={`handle-${title.toLowerCase()}-${
                left ? "target" : "source"
              }`}
              type={left ? "target" : "source"}
              position={left ? Position.Left : Position.Right}
              key={
                proxy
                  ? scapedJSONStringfy({ ...id, proxy })
                  : scapedJSONStringfy(id)
              }
              id={
                proxy
                  ? scapedJSONStringfy({ ...id, proxy })
                  : scapedJSONStringfy(id)
              }
              isValidConnection={(connection) =>
                isValidConnection(connection, nodes, edges)
              }
              className={classNames(
                left ? "my-12 -ml-0.5 " : " my-12 -mr-0.5 ",
                "h-3 w-3 rounded-full border-2 bg-background",
                !showNode ? "mt-0" : ""
              )}
              style={{
                borderColor: color ?? nodeColors.unknown,
              }}
              onClick={() => {
                setFilterEdge(groupedEdge.current);
              }}
            ></Handle>
          </ShadTooltip>
        </div>
      </Button>
    )
  ) : (
    <div
      ref={ref}
      className={
        "relative mt-1 flex w-full flex-wrap items-center justify-between bg-muted px-5 py-2" +
        ((name === "code" && type === "code") ||
        (name.includes("code") && proxy)
          ? " hidden "
          : "")
      }
    >
      <>
        <div
          className={
            "flex w-full items-center truncate text-sm" +
            (left ? "" : " justify-end")
          }
        >
          <Case condition={left && data.node?.frozen}>
            <div className="pr-1">
              <IconComponent className="h-5 w-5 text-ice" name={"Snowflake"} />
            </div>
          </Case>

          {proxy ? (
            <ShadTooltip content={<span>{proxy.id}</span>}>
              <span className={!left && data.node?.frozen ? " text-ice" : ""}>
                {title}
              </span>
            </ShadTooltip>
          ) : (
            <span className={!left && data.node?.frozen ? " text-ice" : ""}>
              {title}
            </span>
          )}
          <span className={(required ? "ml-2 " : "") + "text-status-red"}>
            {required ? "*" : ""}
          </span>
          <div className="">
            {info !== "" && (
              <ShadTooltip content={infoHtml.current}>
                {/* put div to avoid bug that does not display tooltip */}
                <div>
                  <IconComponent
                    name="Info"
                    className="relative bottom-px ml-1.5 h-3 w-4"
                  />
                </div>
              </ShadTooltip>
            )}
          </div>
        </div>
        {left && LANGFLOW_SUPPORTED_TYPES.has(type ?? "") && !optionalHandle ? (
          <></>
        ) : (
          <Button className="h-7 truncate bg-muted p-0 text-sm font-normal text-black hover:bg-muted">
            <div className="flex">
              <ShadTooltip
                styleClasses={"tooltip-fixed-width custom-scroll nowheel"}
                delayDuration={1000}
                content={refHtml.current}
                side={left ? "left" : "right"}
              >
                <Handle
                  data-test-id={`handle-${title.toLowerCase()}-${
                    left ? "left" : "right"
                  }`}
                  type={left ? "target" : "source"}
                  position={left ? Position.Left : Position.Right}
                  key={scapedJSONStringfy(proxy ? { ...id, proxy } : id)}
                  id={scapedJSONStringfy(proxy ? { ...id, proxy } : id)}
                  isValidConnection={(connection) =>
                    isValidConnection(connection, nodes, edges)
                  }
                  className={classNames(
                    left ? "-ml-0.5" : "-mr-0.5",
                    "h-3 w-3 rounded-full border-2 bg-background"
                  )}
                  style={{ borderColor: color ?? nodeColors.unknown }}
                  onClick={() => setFilterEdge(groupedEdge.current)}
                />
              </ShadTooltip>
            </div>
          </Button>
        )}

        <Case
          condition={
            left === true &&
            type === "str" &&
            !data.node?.template[name]?.options
          }
        >
          <div className="w-full">
            <Case condition={data.node?.template[name]?.list}>
              <div
                className={
                  // Commenting this out until we have a better
                  // way to display
                  // (data.node?.template[name]?.refresh ? "w-5/6 " : "") +
                  "flex-grow"
                }
              >
                <InputListComponent
                  componentName={name}
                  disabled={disabled}
                  value={
                    !data.node!.template[name]?.value ||
                    data.node!.template[name]?.value === ""
                      ? [""]
                      : data.node!.template[name]?.value
                  }
                  onChange={handleOnNewValue}
                />
              </div>
            </Case>
            <Case condition={data.node?.template[name]?.multiline}>
              <div className="mt-2 flex w-full flex-col ">
                <div className="flex-grow">
                  <TextAreaComponent
                    disabled={disabled}
                    value={data.node!.template[name]?.value ?? ""}
                    onChange={handleOnNewValue}
                    id={"textarea-" + data.node!.template[name]?.name}
                    data-testid={"textarea-" + data.node!.template[name]?.name}
                  />
                </div>
                {data.node?.template[name]?.refresh_button && (
                  <div className="flex-grow">
                    <RefreshButton
                      isLoading={isLoading}
                      disabled={disabled}
                      name={name}
                      data={data}
                      button_text={
                        data.node?.template[name]?.refresh_button_text ??
                        "Refresh"
                      }
                      className="extra-side-bar-buttons mt-1"
                      handleUpdateValues={handleRefreshButtonPress}
                      id={"refresh-button-" + name}
                    />
                  </div>
                )}
              </div>
            </Case>
            <Case
              condition={
                !data.node?.template[name]?.multiline &&
                !data.node?.template[name]?.list
              }
            >
              <div className="mt-2 flex w-full items-center">
                <div
                  className={
                    "flex-grow " +
                    (data.node?.template[name]?.refresh_button ? "w-5/6" : "")
                  }
                >
                  <InputGlobalComponent
                    disabled={disabled}
                    onChange={handleOnNewValue}
                    setDb={(value) => {
                      setNode(data.id, (oldNode) => {
                        let newNode = cloneDeep(oldNode);
                        newNode.data = {
                          ...newNode.data,
                        };
                        newNode.data.node.template[name].load_from_db = value;
                        return newNode;
                      });
                    }}
                    name={name}
                    data={data}
                  />
                </div>
                {data.node?.template[name]?.refresh_button && (
                  <div className="w-1/6">
                    <RefreshButton
                      isLoading={isLoading}
                      disabled={disabled}
                      name={name}
                      data={data}
                      button_text={
                        data.node?.template[name]?.refresh_button_text ??
                        "Refresh"
                      }
                      className="extra-side-bar-buttons ml-2 mt-1"
                      handleUpdateValues={handleRefreshButtonPress}
                      id={"refresh-button-" + name}
                    />
                  </div>
                )}
              </div>
            </Case>
          </div>
        </Case>

        <Case condition={left === true && type === "bool"}>
          <div className="mt-2 w-full">
            <ToggleShadComponent
              id={"toggle-" + name}
              disabled={disabled}
              enabled={data.node?.template[name]?.value ?? false}
              setEnabled={handleOnNewValue}
              size="large"
              editNode={false}
            />
          </div>
        </Case>

        <Case condition={left === true && type === "float"}>
          <div className="mt-2 w-full">
            <FloatComponent
              disabled={disabled}
              value={data.node?.template[name]?.value ?? ""}
              rangeSpec={data.node?.template[name]?.rangeSpec}
              onChange={handleOnNewValue}
            />
          </div>
        </Case>

        <Case
          condition={
            left === true &&
            type === "str" &&
            (data.node?.template[name]?.options ||
              data.node?.template[name]?.real_time_refresh)
          }
        >
          <div className="mt-2 flex w-full items-center">
            <div className="w-5/6 flex-grow">
              <Dropdown
                disabled={disabled}
                isLoading={isLoading}
                options={data.node!.template[name]?.options}
                onSelect={handleOnNewValue}
                value={data.node!.template[name]?.value}
                id={"dropdown-" + name}
              />
            </div>
            {data.node?.template[name]?.refresh_button && (
              <div className="w-1/6">
                <RefreshButton
                  isLoading={isLoading}
                  disabled={disabled}
                  name={name}
                  data={data}
                  button_text={data.node?.template[name]?.refresh_button_text}
                  className="extra-side-bar-buttons ml-2 mt-1"
                  handleUpdateValues={handleRefreshButtonPress}
                  id={"refresh-button-" + name}
                />
              </div>
            )}
          </div>
        </Case>

        <Case condition={left === true && type === "code"}>
          <div className="mt-2 w-full">
            <CodeAreaComponent
              readonly={
                data.node?.flow && data.node.template[name]?.dynamic
                  ? true
                  : false
              }
              dynamic={data.node?.template[name]?.dynamic ?? false}
              setNodeClass={handleNodeClass}
              nodeClass={data.node}
              disabled={disabled}
              value={data.node?.template[name]?.value ?? ""}
              onChange={handleOnNewValue}
              id={"code-input-" + name}
            />
          </div>
        </Case>

        <Case condition={left === true && type === "file"}>
          <div className="mt-2 w-full">
            <InputFileComponent
              disabled={disabled}
              value={data.node?.template[name]?.value ?? ""}
              onChange={handleOnNewValue}
              fileTypes={data.node?.template[name]?.fileTypes}
              onFileChange={(filePath: string) => {
                data.node!.template[name].file_path = filePath;
              }}
            ></InputFileComponent>
          </div>
        </Case>

        <Case condition={left === true && type === "int"}>
          <div className="mt-2 w-full">
            <IntComponent
              rangeSpec={data.node?.template[name]?.rangeSpec}
              disabled={disabled}
              value={data.node?.template[name]?.value ?? ""}
              onChange={handleOnNewValue}
              id={"int-input-" + name}
            />
          </div>
        </Case>

        <Case condition={left === true && type === "prompt"}>
          <div className="mt-2 w-full">
            <PromptAreaComponent
              readonly={data.node?.flow ? true : false}
              field_name={name}
              setNodeClass={handleNodeClass}
              nodeClass={data.node}
              disabled={disabled}
              value={data.node?.template[name]?.value ?? ""}
              onChange={handleOnNewValue}
              id={"prompt-input-" + name}
              data-testid={"prompt-input-" + name}
            />
          </div>
        </Case>

        <Case condition={left === true && type === "NestedDict"}>
          <div className="mt-2 w-full">
            <DictComponent
              disabled={disabled}
              editNode={false}
              value={
                !data.node!.template[name]?.value ||
                data.node!.template[name]?.value?.toString() === "{}"
                  ? {
                      // yourkey: "value",
                    }
                  : data.node!.template[name]?.value
              }
              onChange={handleOnNewValue}
              id="div-dict-input"
            />
          </div>
        </Case>

        <Case condition={left === true && type === "dict"}>
          <div className="mt-2 w-full">
            <KeypairListComponent
              disabled={disabled}
              editNode={false}
              value={
                data.node!.template[name]?.value?.length === 0 ||
                !data.node!.template[name]?.value
                  ? [{ "": "" }]
                  : convertObjToArray(data.node!.template[name]?.value, type!)
              }
              duplicateKey={errorDuplicateKey}
              onChange={(newValue) => {
                const valueToNumbers = convertValuesToNumbers(newValue);
                setErrorDuplicateKey(hasDuplicateKeys(valueToNumbers));
                // if data.node?.template[name]?.list is true, then the value is an array of objects
                // else we need to get the first object of the array

                if (data.node?.template[name]?.list) {
                  handleOnNewValue(valueToNumbers);
                } else handleOnNewValue(valueToNumbers[0]);
              }}
              isList={data.node?.template[name]?.list ?? false}
            />
          </div>
        </Case>
      </>
    </div>
  );
}<|MERGE_RESOLUTION|>--- conflicted
+++ resolved
@@ -39,15 +39,6 @@
   isValidConnection,
   scapedJSONStringfy,
 } from "../../../../utils/reactflowUtils";
-<<<<<<< HEAD
-import {
-  nodeColors,
-  nodeIconsLucide,
-  nodeNames,
-} from "../../../../utils/styleUtils";
-import { classNames } from "../../../../utils/utils";
-import groupByFamily from "./utils/group-by-family";
-=======
 import { nodeColors } from "../../../../utils/styleUtils";
 import { classNames, groupByFamily } from "../../../../utils/utils";
 import useFetchDataOnMount from "../../../hooks/use-fetch-data-on-mount";
@@ -55,7 +46,6 @@
 import useHandleNodeClass from "../../../hooks/use-handle-node-class";
 import useHandleRefreshButtonPress from "../../../hooks/use-handle-refresh-buttons";
 import TooltipRenderComponent from "../tooltipRenderComponent";
->>>>>>> eb60b039
 
 export default function ParameterComponent({
   left,
@@ -99,7 +89,7 @@
     setNode,
     renderTooltips,
     isLoading,
-    setIsLoading
+    setIsLoading,
   );
 
   const { handleNodeClass: handleNodeClassHook } = useHandleNodeClass(
@@ -108,7 +98,7 @@
     takeSnapshot,
     setNode,
     updateNodeInternals,
-    renderTooltips
+    renderTooltips,
   );
 
   const { handleRefreshButtonPress: handleRefreshButtonPressHook } =
@@ -117,7 +107,7 @@
   let disabled =
     edges.some(
       (edge) =>
-        edge.targetHandle === scapedJSONStringfy(proxy ? { ...id, proxy } : id)
+        edge.targetHandle === scapedJSONStringfy(proxy ? { ...id, proxy } : id),
     ) ?? false;
 
   const handleRefreshButtonPress = async (name, data) => {
@@ -130,12 +120,12 @@
     handleUpdateValues,
     setNode,
     renderTooltips,
-    setIsLoading
+    setIsLoading,
   );
 
   const handleOnNewValue = async (
     newValue: string | string[] | boolean | Object[],
-    skipSnapshot: boolean | undefined = false
+    skipSnapshot: boolean | undefined = false,
   ): Promise<void> => {
     handleOnNewValueHook(newValue, skipSnapshot);
   };
@@ -219,7 +209,7 @@
               className={classNames(
                 left ? "my-12 -ml-0.5 " : " my-12 -mr-0.5 ",
                 "h-3 w-3 rounded-full border-2 bg-background",
-                !showNode ? "mt-0" : ""
+                !showNode ? "mt-0" : "",
               )}
               style={{
                 borderColor: color ?? nodeColors.unknown,
@@ -308,7 +298,7 @@
                   }
                   className={classNames(
                     left ? "-ml-0.5" : "-mr-0.5",
-                    "h-3 w-3 rounded-full border-2 bg-background"
+                    "h-3 w-3 rounded-full border-2 bg-background",
                   )}
                   style={{ borderColor: color ?? nodeColors.unknown }}
                   onClick={() => setFilterEdge(groupedEdge.current)}
