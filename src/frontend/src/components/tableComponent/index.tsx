--- conflicted
+++ resolved
@@ -12,15 +12,7 @@
 export default function TableComponent() {
   // Column Definitions: Defines the columns to be displayed.
   const [colDefs, setColDefs] = useState<(ColDef<any> | ColGroupDef<any>)[]>([
-<<<<<<< HEAD
-    { headerName: "Variable Name",
-     field: "name",
-      flex: 1,
-       editable: true 
-      }, //This column will be twice as wide as the others
-=======
     { headerName: "Variable Name", field: "name", flex: 1 }, //This column will be twice as wide as the others
->>>>>>> df8cbff3
     {
       
       field: "type",
