--- conflicted
+++ resolved
@@ -508,16 +508,11 @@
   "/api/v1/validate/code",
   "/api/v1/custom_component",
   "/api/v1/validate/prompt",
-<<<<<<< HEAD
   "http://localhost:7860/login",
 ];
 
-=======
-];
-
 export const skipNodeUpdate = ["CustomComponent"];
 
->>>>>>> 463831e8
 export const CONTROL_INPUT_STATE = {
   password: "",
   cnfPassword: "",
@@ -528,7 +523,6 @@
   username: "",
   password: "",
 };
-<<<<<<< HEAD
 
 export const CONTROL_NEW_USER = {
   username: "",
@@ -541,8 +535,6 @@
   apikeyname: "",
 };
 
-=======
->>>>>>> 463831e8
 export const tabsCode = [];
 
 export function tabsArray(codes: string[], method: number) {
@@ -622,13 +614,9 @@
       code: codes[4],
     },
   ];
-<<<<<<< HEAD
 }
 
 export const BASE_URL_API = "http://localhost:7860/";
 
 export const SIGN_UP_SUCCESS =
-  "Congratulations on signing up! Your account is currently awaiting activation by our admin team.";
-=======
-}
->>>>>>> 463831e8
+  "Congratulations on signing up! Your account is currently awaiting activation by our admin team.";