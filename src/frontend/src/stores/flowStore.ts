import { cloneDeep, zip } from "lodash";
import {
  Edge,
  EdgeChange,
  Node,
  NodeChange,
  addEdge,
  applyEdgeChanges,
  applyNodeChanges,
} from "reactflow";
import { create } from "zustand";
import {
  FLOW_BUILD_SUCCESS_ALERT,
  MISSED_ERROR_ALERT,
} from "../constants/alerts_constants";
import { BuildStatus } from "../constants/enums";
import { getFlowPool } from "../controllers/API";
import { VertexBuildTypeAPI } from "../types/api";
import { ChatInputType, ChatOutputType } from "../types/chat";
import {
  NodeDataType,
  NodeType,
  sourceHandleType,
  targetHandleType,
} from "../types/flow";
<<<<<<< HEAD
import {
  ChatOutputType,
  FlowStoreType,
  VertexLayerElementType,
  chatInputType,
} from "../types/zustand/flow";
=======
import { FlowStoreType, VertexLayerElementType } from "../types/zustand/flow";
>>>>>>> d8907827
import { buildVertices } from "../utils/buildUtils";
import {
  checkChatInput,
  cleanEdges,
  getHandleId,
  getNodeId,
  scapeJSONParse,
  scapedJSONStringfy,
  updateGroupRecursion,
  validateNodes,
} from "../utils/reactflowUtils";
import { getInputsAndOutputs } from "../utils/storeUtils";
import useAlertStore from "./alertStore";
import { useDarkStore } from "./darkStore";
import useFlowsManagerStore from "./flowsManagerStore";

// this is our useStore hook that we can use in our components to get parts of the store and call actions
const useFlowStore = create<FlowStoreType>((set, get) => ({
  onFlowPage: false,
  setOnFlowPage: (FlowPage) => set({ onFlowPage: FlowPage }),
  flowState: undefined,
  flowBuildStatus: {},
  nodes: [],
  edges: [],
  isBuilding: false,
  isPending: true,
  hasIO: false,
  reactFlowInstance: null,
  lastCopiedSelection: null,
  flowPool: {},
  inputs: [],
  outputs: [],
  setFlowPool: (flowPool) => {
    set({ flowPool });
  },
  addDataToFlowPool: (data: VertexBuildTypeAPI, nodeId: string) => {
    let newFlowPool = cloneDeep({ ...get().flowPool });
    if (!newFlowPool[nodeId]) newFlowPool[nodeId] = [data];
    else {
      newFlowPool[nodeId].push(data);
    }
    get().setFlowPool(newFlowPool);
  },
  getNodePosition: (nodeId: string) => {
    const node = get().nodes.find((node) => node.id === nodeId);
    return node?.position || { x: 0, y: 0 };
  },
  updateFlowPool: (
    nodeId: string,
<<<<<<< HEAD
    data: VertexBuildTypeAPI | ChatOutputType | chatInputType,
    buildId?: string,
=======
    data: VertexBuildTypeAPI | ChatOutputType | ChatInputType,
    buildId?: string
>>>>>>> d8907827
  ) => {
    let newFlowPool = cloneDeep({ ...get().flowPool });
    if (!newFlowPool[nodeId]) {
      return;
    } else {
      let index = newFlowPool[nodeId].length - 1;
      if (buildId) {
        index = newFlowPool[nodeId].findIndex((flow) => flow.id === buildId);
      }
      //check if the data is a flowpool object
      if ((data as VertexBuildTypeAPI).valid !== undefined) {
        newFlowPool[nodeId][index] = data as VertexBuildTypeAPI;
      }
      //update data results
      else {
<<<<<<< HEAD
        newFlowPool[nodeId][index].data.messages[0] = data as
          | ChatOutputType
          | chatInputType;
=======
        newFlowPool[nodeId][index].data.message = data as
          | ChatOutputType
          | ChatInputType;
>>>>>>> d8907827
      }
    }
    get().setFlowPool(newFlowPool);
  },
  CleanFlowPool: () => {
    get().setFlowPool({});
  },
  setPending: (isPending) => {
    set({ isPending });
  },
  resetFlow: ({ nodes, edges, viewport }) => {
    const currentFlow = useFlowsManagerStore.getState().currentFlow;
    let newEdges = cleanEdges(nodes, edges);
    const { inputs, outputs } = getInputsAndOutputs(nodes);
    set({
      nodes,
      edges: newEdges,
      flowState: undefined,
      inputs,
      outputs,
      hasIO: inputs.length > 0 || outputs.length > 0,
    });
    get().reactFlowInstance!.setViewport(viewport);
    if (currentFlow) {
      getFlowPool({ flowId: currentFlow.id }).then((flowPool) => {
        set({ flowPool: flowPool.data.vertex_builds });
      });
    }
  },
  setIsBuilding: (isBuilding) => {
    set({ isBuilding });
  },
  setFlowState: (flowState) => {
    const newFlowState =
      typeof flowState === "function" ? flowState(get().flowState) : flowState;

    if (newFlowState !== get().flowState) {
      set(() => ({
        flowState: newFlowState,
      }));
    }
  },
  setReactFlowInstance: (newState) => {
    set({ reactFlowInstance: newState });
  },
  onNodesChange: (changes: NodeChange[]) => {
    set({
      nodes: applyNodeChanges(changes, get().nodes),
    });
  },
  onEdgesChange: (changes: EdgeChange[]) => {
    set({
      edges: applyEdgeChanges(changes, get().edges),
    });
  },
  setNodes: (change, skipSave = false) => {
    let newChange = typeof change === "function" ? change(get().nodes) : change;
    let newEdges = cleanEdges(newChange, get().edges);
    const { inputs, outputs } = getInputsAndOutputs(newChange);

    set({
      edges: newEdges,
      nodes: newChange,
      flowState: undefined,
      inputs,
      outputs,
      hasIO: inputs.length > 0 || outputs.length > 0,
    });

    const flowsManager = useFlowsManagerStore.getState();
    if (!get().isBuilding && !skipSave && get().onFlowPage) {
      flowsManager.autoSaveCurrentFlow(
        newChange,
        newEdges,
        get().reactFlowInstance?.getViewport() ?? { x: 0, y: 0, zoom: 1 },
      );
    }
  },
  setEdges: (change, skipSave = false) => {
    let newChange = typeof change === "function" ? change(get().edges) : change;
    set({
      edges: newChange,
      flowState: undefined,
    });

    const flowsManager = useFlowsManagerStore.getState();
    if (!get().isBuilding && !skipSave && get().onFlowPage) {
      flowsManager.autoSaveCurrentFlow(
        get().nodes,
        newChange,
        get().reactFlowInstance?.getViewport() ?? { x: 0, y: 0, zoom: 1 },
      );
    }
  },
  setNode: (id: string, change: Node | ((oldState: Node) => Node)) => {
    let newChange =
      typeof change === "function"
        ? change(get().nodes.find((node) => node.id === id)!)
        : change;
    get().setNodes((oldNodes) =>
      oldNodes.map((node) => {
        if (node.id === id) {
          if ((node.data as NodeDataType).node?.frozen) {
            (newChange.data as NodeDataType).node!.frozen = false;
          }
          return newChange;
        }
        return node;
      }),
    );
  },
  getNode: (id: string) => {
    return get().nodes.find((node) => node.id === id);
  },
  deleteNode: (nodeId) => {
    get().setNodes(
      get().nodes.filter((node) =>
        typeof nodeId === "string"
          ? node.id !== nodeId
          : !nodeId.includes(node.id),
      ),
    );
  },
  deleteEdge: (edgeId) => {
    get().setEdges(
      get().edges.filter((edge) =>
        typeof edgeId === "string"
          ? edge.id !== edgeId
          : !edgeId.includes(edge.id),
      ),
    );
  },
  paste: (selection, position) => {
    if (
      selection.nodes.some((node) => node.data.type === "ChatInput") &&
      checkChatInput(get().nodes)
    ) {
      useAlertStore.getState().setErrorData({
        title: "Error pasting components",
        list: ["You can only have one ChatInput component in the flow"],
      });
      return;
    }
    let minimumX = Infinity;
    let minimumY = Infinity;
    let idsMap = {};
    let newNodes: Node<NodeDataType>[] = get().nodes;
    let newEdges = get().edges;
    selection.nodes.forEach((node: Node) => {
      if (node.position.y < minimumY) {
        minimumY = node.position.y;
      }
      if (node.position.x < minimumX) {
        minimumX = node.position.x;
      }
    });

    const insidePosition = position.paneX
      ? { x: position.paneX + position.x, y: position.paneY! + position.y }
      : get().reactFlowInstance!.screenToFlowPosition({
          x: position.x,
          y: position.y,
        });

    selection.nodes.forEach((node: NodeType) => {
      // Generate a unique node ID
      let newId = getNodeId(node.data.type);
      idsMap[node.id] = newId;

      // Create a new node object
      const newNode: NodeType = {
        id: newId,
        type: "genericNode",
        position: {
          x: insidePosition.x + node.position!.x - minimumX,
          y: insidePosition.y + node.position!.y - minimumY,
        },
        data: {
          ...cloneDeep(node.data),
          id: newId,
        },
      };
      updateGroupRecursion(newNode, selection.edges);

      // Add the new node to the list of nodes in state
      newNodes = newNodes
        .map((node) => ({ ...node, selected: false }))
        .concat({ ...newNode, selected: false });
    });
    get().setNodes(newNodes);

    selection.edges.forEach((edge: Edge) => {
      let source = idsMap[edge.source];
      let target = idsMap[edge.target];
      const sourceHandleObject: sourceHandleType = scapeJSONParse(
        edge.sourceHandle!,
      );
      let sourceHandle = scapedJSONStringfy({
        ...sourceHandleObject,
        id: source,
      });
      sourceHandleObject.id = source;

      edge.data.sourceHandle = sourceHandleObject;
      const targetHandleObject: targetHandleType = scapeJSONParse(
        edge.targetHandle!,
      );
      let targetHandle = scapedJSONStringfy({
        ...targetHandleObject,
        id: target,
      });
      targetHandleObject.id = target;
      edge.data.targetHandle = targetHandleObject;
      let id = getHandleId(source, sourceHandle, target, targetHandle);
      newEdges = addEdge(
        {
          source,
          target,
          sourceHandle,
          targetHandle,
          id,
          data: cloneDeep(edge.data),
          style: { stroke: "#555" },
          className: "stroke-gray-900 ",
          selected: false,
        },
        newEdges.map((edge) => ({ ...edge, selected: false })),
      );
    });
    get().setEdges(newEdges);
  },
  setLastCopiedSelection: (newSelection, isCrop = false) => {
    if (isCrop) {
      const nodesIdsSelected = newSelection!.nodes.map((node) => node.id);
      const edgesIdsSelected = newSelection!.edges.map((edge) => edge.id);

      nodesIdsSelected.forEach((id) => {
        get().deleteNode(id);
      });

      edgesIdsSelected.forEach((id) => {
        get().deleteEdge(id);
      });

      const newNodes = get().nodes.filter(
        (node) => !nodesIdsSelected.includes(node.id),
      );
      const newEdges = get().edges.filter(
        (edge) => !edgesIdsSelected.includes(edge.id),
      );

      set({ nodes: newNodes, edges: newEdges });
    }

    set({ lastCopiedSelection: newSelection });
  },
  cleanFlow: () => {
    set({
      nodes: [],
      edges: [],
      flowState: undefined,
      getFilterEdge: [],
    });
  },
  setFilterEdge: (newState) => {
    set({ getFilterEdge: newState });
  },
  getFilterEdge: [],
  onConnect: (connection) => {
    const dark = useDarkStore.getState().dark;
    // const commonMarkerProps = {
    //   type: MarkerType.ArrowClosed,
    //   width: 20,
    //   height: 20,
    //   color: dark ? "#555555" : "#000000",
    // };

    // const inputTypes = INPUT_TYPES;
    // const outputTypes = OUTPUT_TYPES;

    // const findNode = useFlowStore
    //   .getState()
    //   .nodes.find(
    //     (node) => node.id === connection.source || node.id === connection.target
    //   );

    // const sourceType = findNode?.data?.type;
    // let isIoIn = false;
    // let isIoOut = false;
    // if (sourceType) {
    //   isIoIn = inputTypes.has(sourceType);
    //   isIoOut = outputTypes.has(sourceType);
    // }

    let newEdges: Edge[] = [];
    get().setEdges((oldEdges) => {
      newEdges = addEdge(
        {
          ...connection,
          data: {
            targetHandle: scapeJSONParse(connection.targetHandle!),
            sourceHandle: scapeJSONParse(connection.sourceHandle!),
          },
          style: { stroke: "#555" },
          className: "stroke-foreground stroke-connection",
        },
        oldEdges,
      );

      return newEdges;
    });
    useFlowsManagerStore
      .getState()
      .autoSaveCurrentFlow(
        get().nodes,
        newEdges,
        get().reactFlowInstance?.getViewport() ?? { x: 0, y: 0, zoom: 1 },
      );
  },
  unselectAll: () => {
    let newNodes = cloneDeep(get().nodes);
    newNodes.forEach((node) => {
      node.selected = false;
      let newEdges = cleanEdges(newNodes, get().edges);
      set({
        nodes: newNodes,
        edges: newEdges,
      });
    });
  },
  buildFlow: async ({
    startNodeId,
    stopNodeId,
    input_value,
    files,
    silent,
  }: {
    startNodeId?: string;
    stopNodeId?: string;
    input_value?: string;
    files?: string[];
    silent?: boolean;
  }) => {
    get().setIsBuilding(true);
    const currentFlow = useFlowsManagerStore.getState().currentFlow;
    const setSuccessData = useAlertStore.getState().setSuccessData;
    const setErrorData = useAlertStore.getState().setErrorData;
    const setNoticeData = useAlertStore.getState().setNoticeData;
    function validateSubgraph(nodes: string[]) {
      const errorsObjs = validateNodes(
        get().nodes.filter((node) => nodes.includes(node.id)),
        get().edges,
      );

      const errors = errorsObjs.map((obj) => obj.errors).flat();
      if (errors.length > 0) {
        setErrorData({
          title: MISSED_ERROR_ALERT,
          list: errors,
        });
        get().setIsBuilding(false);
        const ids = errorsObjs.map((obj) => obj.id).flat();

        get().updateBuildStatus(ids, BuildStatus.ERROR);
        throw new Error("Invalid nodes");
      }
    }
    function handleBuildUpdate(
      vertexBuildData: VertexBuildTypeAPI,
      status: BuildStatus,
      runId: string,
    ) {
      if (vertexBuildData && vertexBuildData.inactivated_vertices) {
        get().removeFromVerticesBuild(vertexBuildData.inactivated_vertices);
        get().updateBuildStatus(
          vertexBuildData.inactivated_vertices,
          BuildStatus.INACTIVE,
        );
      }

      if (vertexBuildData.next_vertices_ids) {
        // next_vertices_ids is a list of vertices that are going to be built next
        // verticesLayers is a list of list of vertices ids, where each list is a layer of vertices
        // we want to add a new layer (next_vertices_ids) to the list of layers (verticesLayers)
        // and the values of next_vertices_ids to the list of vertices ids (verticesIds)

        // const nextVertices will be the zip of vertexBuildData.next_vertices_ids and
        // vertexBuildData.top_level_vertices
        // the VertexLayerElementType as {id: next_vertices_id, layer: top_level_vertex}

        // next_vertices_ids should be next_vertices_ids without the inactivated vertices
        const next_vertices_ids = vertexBuildData.next_vertices_ids.filter(
          (id) => !vertexBuildData.inactivated_vertices?.includes(id),
        );
        const top_level_vertices = vertexBuildData.top_level_vertices.filter(
<<<<<<< HEAD
          (vertex) =>
            !vertexBuildData.inactivated_vertices?.includes(vertex.id),
=======
          (vertex) => !vertexBuildData.inactivated_vertices?.includes(vertex)
>>>>>>> d8907827
        );
        const nextVertices: VertexLayerElementType[] = zip(
          next_vertices_ids,
          top_level_vertices,
        ).map(([id, reference]) => ({ id: id!, reference }));

        const newLayers = [
          ...get().verticesBuild!.verticesLayers,
          nextVertices,
        ];
        const newIds = [
          ...get().verticesBuild!.verticesIds,
          ...next_vertices_ids,
        ];
        get().updateVerticesBuild({
          verticesIds: newIds,
          verticesLayers: newLayers,
          runId: runId,
          verticesToRun: get().verticesBuild!.verticesToRun,
        });
        get().updateBuildStatus(top_level_vertices, BuildStatus.TO_BUILD);
      }

      get().addDataToFlowPool(
<<<<<<< HEAD
        { ...vertexBuildData, buildId: runId },
        vertexBuildData.id,
=======
        { ...vertexBuildData, run_id: runId },
        vertexBuildData.id
>>>>>>> d8907827
      );

      useFlowStore.getState().updateBuildStatus([vertexBuildData.id], status);

      const verticesIds = get().verticesBuild?.verticesIds;
      const newFlowBuildStatus = { ...get().flowBuildStatus };
      // filter out the vertices that are not status
      const verticesToUpdate = verticesIds?.filter(
        (id) => newFlowBuildStatus[id]?.status !== BuildStatus.BUILT,
      );

      if (verticesToUpdate) {
        useFlowStore.getState().updateBuildStatus(verticesToUpdate, status);
      }
    }
    await buildVertices({
      input_value,
      files,
      flowId: currentFlow!.id,
      startNodeId,
      stopNodeId,
      onGetOrderSuccess: () => {
        if (!silent) {
          setNoticeData({ title: "Running components" });
        }
      },
      onBuildComplete: (allNodesValid) => {
        const nodeId = startNodeId || stopNodeId;
        if (!silent) {
          if (nodeId && allNodesValid) {
            setSuccessData({
              title: `${
                get().nodes.find((node) => node.id === nodeId)?.data.node
                  ?.display_name
              } built successfully`,
            });
          } else {
            setSuccessData({ title: FLOW_BUILD_SUCCESS_ALERT });
          }
        }
        get().setIsBuilding(false);
      },
      onBuildUpdate: handleBuildUpdate,
      onBuildError: (title: string, list: string[], elementList) => {
        const idList = elementList
          .map((element) => element.id)
          .filter(Boolean) as string[];
        useFlowStore.getState().updateBuildStatus(idList, BuildStatus.BUILT);
        setErrorData({ list, title });
        get().setIsBuilding(false);
      },
      onBuildStart: (elementList) => {
        const idList = elementList
          // reference is the id of the vertex or the id of the parent in a group node
          .map((element) => element.reference)
          .filter(Boolean) as string[];
        useFlowStore.getState().updateBuildStatus(idList, BuildStatus.BUILDING);
      },
      onValidateNodes: validateSubgraph,
      nodes: !get().onFlowPage ? get().nodes : undefined,
      edges: !get().onFlowPage ? get().edges : undefined,
    });
    get().setIsBuilding(false);
    get().revertBuiltStatusFromBuilding();
  },
  getFlow: () => {
    return {
      nodes: get().nodes,
      edges: get().edges,
      viewport: get().reactFlowInstance?.getViewport()!,
    };
  },
  updateVerticesBuild: (
    vertices: {
      verticesIds: string[];
      verticesLayers: VertexLayerElementType[][];
      runId: string;
      verticesToRun: string[];
    } | null,
  ) => {
    set({ verticesBuild: vertices });
  },
  verticesBuild: null,
  addToVerticesBuild: (vertices: string[]) => {
    const verticesBuild = get().verticesBuild;
    if (!verticesBuild) return;
    set({
      verticesBuild: {
        ...verticesBuild,
        verticesIds: [...verticesBuild.verticesIds, ...vertices],
      },
    });
  },
  removeFromVerticesBuild: (vertices: string[]) => {
    const verticesBuild = get().verticesBuild;
    if (!verticesBuild) return;
    set({
      verticesBuild: {
        ...verticesBuild,
        // remove the vertices from the list of vertices ids
        // that are going to be built
        verticesIds: get().verticesBuild!.verticesIds.filter(
          // keep the vertices that are not in the list of vertices to remove
          (vertex) => !vertices.includes(vertex),
        ),
      },
    });
  },
  updateBuildStatus: (nodeIdList: string[], status: BuildStatus) => {
    const newFlowBuildStatus = { ...get().flowBuildStatus };
    nodeIdList.forEach((id) => {
      newFlowBuildStatus[id] = {
        status,
      };
      if (status == BuildStatus.BUILT) {
        const timestamp_string = new Date(Date.now()).toLocaleString();
        newFlowBuildStatus[id].timestamp = timestamp_string;
      }
    });
    set({ flowBuildStatus: newFlowBuildStatus });
  },
  revertBuiltStatusFromBuilding: () => {
    const newFlowBuildStatus = { ...get().flowBuildStatus };
    Object.keys(newFlowBuildStatus).forEach((id) => {
      if (newFlowBuildStatus[id].status === BuildStatus.BUILDING) {
        newFlowBuildStatus[id].status = BuildStatus.BUILT;
      }
    });
  },
}));

export default useFlowStore;<|MERGE_RESOLUTION|>--- conflicted
+++ resolved
@@ -23,16 +23,7 @@
   sourceHandleType,
   targetHandleType,
 } from "../types/flow";
-<<<<<<< HEAD
-import {
-  ChatOutputType,
-  FlowStoreType,
-  VertexLayerElementType,
-  chatInputType,
-} from "../types/zustand/flow";
-=======
 import { FlowStoreType, VertexLayerElementType } from "../types/zustand/flow";
->>>>>>> d8907827
 import { buildVertices } from "../utils/buildUtils";
 import {
   checkChatInput,
@@ -82,13 +73,8 @@
   },
   updateFlowPool: (
     nodeId: string,
-<<<<<<< HEAD
-    data: VertexBuildTypeAPI | ChatOutputType | chatInputType,
-    buildId?: string,
-=======
     data: VertexBuildTypeAPI | ChatOutputType | ChatInputType,
     buildId?: string
->>>>>>> d8907827
   ) => {
     let newFlowPool = cloneDeep({ ...get().flowPool });
     if (!newFlowPool[nodeId]) {
@@ -104,15 +90,9 @@
       }
       //update data results
       else {
-<<<<<<< HEAD
-        newFlowPool[nodeId][index].data.messages[0] = data as
-          | ChatOutputType
-          | chatInputType;
-=======
         newFlowPool[nodeId][index].data.message = data as
           | ChatOutputType
           | ChatInputType;
->>>>>>> d8907827
       }
     }
     get().setFlowPool(newFlowPool);
@@ -187,7 +167,7 @@
       flowsManager.autoSaveCurrentFlow(
         newChange,
         newEdges,
-        get().reactFlowInstance?.getViewport() ?? { x: 0, y: 0, zoom: 1 },
+        get().reactFlowInstance?.getViewport() ?? { x: 0, y: 0, zoom: 1 }
       );
     }
   },
@@ -203,7 +183,7 @@
       flowsManager.autoSaveCurrentFlow(
         get().nodes,
         newChange,
-        get().reactFlowInstance?.getViewport() ?? { x: 0, y: 0, zoom: 1 },
+        get().reactFlowInstance?.getViewport() ?? { x: 0, y: 0, zoom: 1 }
       );
     }
   },
@@ -221,7 +201,7 @@
           return newChange;
         }
         return node;
-      }),
+      })
     );
   },
   getNode: (id: string) => {
@@ -232,8 +212,8 @@
       get().nodes.filter((node) =>
         typeof nodeId === "string"
           ? node.id !== nodeId
-          : !nodeId.includes(node.id),
-      ),
+          : !nodeId.includes(node.id)
+      )
     );
   },
   deleteEdge: (edgeId) => {
@@ -241,8 +221,8 @@
       get().edges.filter((edge) =>
         typeof edgeId === "string"
           ? edge.id !== edgeId
-          : !edgeId.includes(edge.id),
-      ),
+          : !edgeId.includes(edge.id)
+      )
     );
   },
   paste: (selection, position) => {
@@ -308,7 +288,7 @@
       let source = idsMap[edge.source];
       let target = idsMap[edge.target];
       const sourceHandleObject: sourceHandleType = scapeJSONParse(
-        edge.sourceHandle!,
+        edge.sourceHandle!
       );
       let sourceHandle = scapedJSONStringfy({
         ...sourceHandleObject,
@@ -318,7 +298,7 @@
 
       edge.data.sourceHandle = sourceHandleObject;
       const targetHandleObject: targetHandleType = scapeJSONParse(
-        edge.targetHandle!,
+        edge.targetHandle!
       );
       let targetHandle = scapedJSONStringfy({
         ...targetHandleObject,
@@ -339,7 +319,7 @@
           className: "stroke-gray-900 ",
           selected: false,
         },
-        newEdges.map((edge) => ({ ...edge, selected: false })),
+        newEdges.map((edge) => ({ ...edge, selected: false }))
       );
     });
     get().setEdges(newEdges);
@@ -358,10 +338,10 @@
       });
 
       const newNodes = get().nodes.filter(
-        (node) => !nodesIdsSelected.includes(node.id),
+        (node) => !nodesIdsSelected.includes(node.id)
       );
       const newEdges = get().edges.filter(
-        (edge) => !edgesIdsSelected.includes(edge.id),
+        (edge) => !edgesIdsSelected.includes(edge.id)
       );
 
       set({ nodes: newNodes, edges: newEdges });
@@ -419,7 +399,7 @@
           style: { stroke: "#555" },
           className: "stroke-foreground stroke-connection",
         },
-        oldEdges,
+        oldEdges
       );
 
       return newEdges;
@@ -429,7 +409,7 @@
       .autoSaveCurrentFlow(
         get().nodes,
         newEdges,
-        get().reactFlowInstance?.getViewport() ?? { x: 0, y: 0, zoom: 1 },
+        get().reactFlowInstance?.getViewport() ?? { x: 0, y: 0, zoom: 1 }
       );
   },
   unselectAll: () => {
@@ -464,7 +444,7 @@
     function validateSubgraph(nodes: string[]) {
       const errorsObjs = validateNodes(
         get().nodes.filter((node) => nodes.includes(node.id)),
-        get().edges,
+        get().edges
       );
 
       const errors = errorsObjs.map((obj) => obj.errors).flat();
@@ -483,13 +463,13 @@
     function handleBuildUpdate(
       vertexBuildData: VertexBuildTypeAPI,
       status: BuildStatus,
-      runId: string,
+      runId: string
     ) {
       if (vertexBuildData && vertexBuildData.inactivated_vertices) {
         get().removeFromVerticesBuild(vertexBuildData.inactivated_vertices);
         get().updateBuildStatus(
           vertexBuildData.inactivated_vertices,
-          BuildStatus.INACTIVE,
+          BuildStatus.INACTIVE
         );
       }
 
@@ -505,19 +485,14 @@
 
         // next_vertices_ids should be next_vertices_ids without the inactivated vertices
         const next_vertices_ids = vertexBuildData.next_vertices_ids.filter(
-          (id) => !vertexBuildData.inactivated_vertices?.includes(id),
+          (id) => !vertexBuildData.inactivated_vertices?.includes(id)
         );
         const top_level_vertices = vertexBuildData.top_level_vertices.filter(
-<<<<<<< HEAD
-          (vertex) =>
-            !vertexBuildData.inactivated_vertices?.includes(vertex.id),
-=======
           (vertex) => !vertexBuildData.inactivated_vertices?.includes(vertex)
->>>>>>> d8907827
         );
         const nextVertices: VertexLayerElementType[] = zip(
           next_vertices_ids,
-          top_level_vertices,
+          top_level_vertices
         ).map(([id, reference]) => ({ id: id!, reference }));
 
         const newLayers = [
@@ -538,13 +513,8 @@
       }
 
       get().addDataToFlowPool(
-<<<<<<< HEAD
-        { ...vertexBuildData, buildId: runId },
-        vertexBuildData.id,
-=======
         { ...vertexBuildData, run_id: runId },
         vertexBuildData.id
->>>>>>> d8907827
       );
 
       useFlowStore.getState().updateBuildStatus([vertexBuildData.id], status);
@@ -553,7 +523,7 @@
       const newFlowBuildStatus = { ...get().flowBuildStatus };
       // filter out the vertices that are not status
       const verticesToUpdate = verticesIds?.filter(
-        (id) => newFlowBuildStatus[id]?.status !== BuildStatus.BUILT,
+        (id) => newFlowBuildStatus[id]?.status !== BuildStatus.BUILT
       );
 
       if (verticesToUpdate) {
@@ -623,7 +593,7 @@
       verticesLayers: VertexLayerElementType[][];
       runId: string;
       verticesToRun: string[];
-    } | null,
+    } | null
   ) => {
     set({ verticesBuild: vertices });
   },
@@ -648,7 +618,7 @@
         // that are going to be built
         verticesIds: get().verticesBuild!.verticesIds.filter(
           // keep the vertices that are not in the list of vertices to remove
-          (vertex) => !vertices.includes(vertex),
+          (vertex) => !vertices.includes(vertex)
         ),
       },
     });
