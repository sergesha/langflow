--- conflicted
+++ resolved
@@ -86,12 +86,7 @@
                   style={{ borderLeftColor: nodeColors[d] }}
                   onDragStart={(event) =>
                     onDragStart(event, {
-<<<<<<< HEAD
                       type: t,
-=======
-                      type: d,
-                      name: t,
->>>>>>> e359c0c5
                       node: data[d][t],
                     })
                   }
@@ -117,13 +112,8 @@
               style={{ borderLeftColor: nodeColors["chat"] }}
               onDragStart={(event) =>
                 onDragStart(event, {
-<<<<<<< HEAD
                   type: "chatInput",
                   node: {},
-=======
-                  type: "chat",
-                  name: "chatInput",
->>>>>>> e359c0c5
                 })
               }
             >
@@ -140,13 +130,8 @@
               style={{ borderLeftColor: nodeColors["chat"] }}
               onDragStart={(event) =>
                 onDragStart(event, {
-<<<<<<< HEAD
                   type: "chatOutput",
                   node: {},
-=======
-                  type: "chat",
-                  name: "chatOutput",
->>>>>>> e359c0c5
                 })
               }
             >
@@ -169,13 +154,8 @@
               style={{ borderLeftColor: nodeColors["advanced"] }}
               onDragStart={(event) =>
                 onDragStart(event, {
-<<<<<<< HEAD
                   type: "str",
                   node: {},
-=======
-                  type: "advanced",
-                  name: "str",
->>>>>>> e359c0c5
                 })
               }
             >
@@ -192,13 +172,8 @@
               style={{ borderLeftColor: nodeColors["advanced"] }}
               onDragStart={(event) =>
                 onDragStart(event, {
-<<<<<<< HEAD
                   type: "bool",
                   node: {},
-=======
-                  type: "advanced",
-                  name: "bool",
->>>>>>> e359c0c5
                 })
               }
             >
